require 'active_support/concern'

module PaperTrail
  module VersionConcern
    extend ::ActiveSupport::Concern

    included do
      belongs_to :item, :polymorphic => true
      has_many :version_associations, :dependent => :destroy

      validates_presence_of :event
<<<<<<< HEAD
      attr_accessible :item_type, :item_id, :event, :whodunnit, :object, :object_changes, :created_at if PaperTrail.active_record_protected_attributes?
=======
      attr_accessible :item_type, :item_id, :event, :whodunnit, :object, :object_changes, :transaction_id if PaperTrail.active_record_protected_attributes?

>>>>>>> c835c3e9
      after_create :enforce_version_limit!

      scope :within_transaction, lambda { |id| where :transaction_id => id }
    end

    module ClassMethods
      def with_item_keys(item_type, item_id)
        where :item_type => item_type, :item_id => item_id
      end

      def creates
        where :event => 'create'
      end

      def updates
        where :event => 'update'
      end

      def destroys
        where :event => 'destroy'
      end

      def not_creates
        where 'event <> ?', 'create'
      end

      # Expects `obj` to be an instance of `PaperTrail::Version` by default, but can accept a timestamp if
      # `timestamp_arg` receives `true`
      def subsequent(obj, timestamp_arg = false)
        if timestamp_arg != true && self.primary_key_is_int?
          return where(arel_table[primary_key].gt(obj.id)).order(arel_table[primary_key].asc)
        end

        obj = obj.send(PaperTrail.timestamp_field) if obj.is_a?(self)
        where(arel_table[PaperTrail.timestamp_field].gt(obj)).order(self.timestamp_sort_order)
      end

      def preceding(obj, timestamp_arg = false)
        if timestamp_arg != true && self.primary_key_is_int?
          return where(arel_table[primary_key].lt(obj.id)).order(arel_table[primary_key].desc)
        end

        obj = obj.send(PaperTrail.timestamp_field) if obj.is_a?(self)
        where(arel_table[PaperTrail.timestamp_field].lt(obj)).order(self.timestamp_sort_order('desc'))
      end


      def between(start_time, end_time)
        where(
          arel_table[PaperTrail.timestamp_field].gt(start_time).
          and(arel_table[PaperTrail.timestamp_field].lt(end_time))
        ).order(self.timestamp_sort_order)
      end

      # defaults to using the primary key as the secondary sort order if possible
      def timestamp_sort_order(direction = 'asc')
        [arel_table[PaperTrail.timestamp_field].send(direction.downcase)].tap do |array|
          array << arel_table[primary_key].send(direction.downcase) if self.primary_key_is_int?
        end
      end

      # Performs an attribute search on the serialized object by invoking the
      # identically-named method in the serializer being used.
      def where_object(args = {})
        raise ArgumentError, 'expected to receive a Hash' unless args.is_a?(Hash)
        arel_field = arel_table[:object]

        where_conditions = args.map do |field, value|
          PaperTrail.serializer.where_object_condition(arel_field, field, value)
        end.reduce do |condition1, condition2|
          condition1.and(condition2)
        end

        where(where_conditions)
      end

      def primary_key_is_int?
        @primary_key_is_int ||= columns_hash[primary_key].type == :integer
      rescue
        true
      end

      # Returns whether the `object` column is using the `json` type supported by PostgreSQL
      def object_col_is_json?
        @object_col_is_json ||= columns_hash['object'].type == :json
      end

      # Returns whether the `object_changes` column is using the `json` type supported by PostgreSQL
      def object_changes_col_is_json?
        @object_changes_col_is_json ||= columns_hash['object_changes'].type == :json
      end
    end

    # Restore the item from this version.
    #
    # This will automatically restore all :has_one associations as they were "at the time",
    # if they are also being versioned by PaperTrail.  NOTE: this isn't always guaranteed
    # to work so you can either change the lookback period (from the default 3 seconds) or
    # opt out.
    #
    # Options:
    # :has_one     set to `false` to opt out of has_one reification.
    #              set to a float to change the lookback time (check whether your db supports
    #              sub-second datetimes if you want them).
    # :dup         `false` default behavior
    #              `true` it always create a new object instance. It is useful for comparing two versions of the same object
    def reify(options = {})
      return nil if object.nil?

      without_identity_map do
        options.reverse_merge!(
          :version_at => created_at,
          :has_one    => false,
          :has_many   => false
        )

        attrs = self.class.object_col_is_json? ? object : PaperTrail.serializer.load(object)

        # Normally a polymorphic belongs_to relationship allows us
        # to get the object we belong to by calling, in this case,
        # `item`.  However this returns nil if `item` has been
        # destroyed, and we need to be able to retrieve destroyed
        # objects.
        #
        # In this situation we constantize the `item_type` to get hold of
        # the class...except when the stored object's attributes
        # include a `type` key.  If this is the case, the object
        # we belong to is using single table inheritance and the
        # `item_type` will be the base class, not the actual subclass.
        # If `type` is present but empty, the class is the base class.

        if item && options[:dup] != true
          model = item
          # Look for attributes that exist in the model and not in this version. These attributes should be set to nil.
          (model.attribute_names - attrs.keys).each { |k| attrs[k] = nil }
        else
          inheritance_column_name = item_type.constantize.inheritance_column
          class_name = attrs[inheritance_column_name].blank? ? item_type : attrs[inheritance_column_name]
          klass = class_name.constantize
          model = klass.new
        end

        model.class.unserialize_attributes_for_paper_trail attrs

        # Set all the attributes in this version on the model
        attrs.each do |k, v|
          if model.has_attribute?(k)
            model[k.to_sym] = v
          else
            logger.warn "Attribute #{k} does not exist on #{item_type} (Version id: #{id})."
          end
        end

        model.send "#{model.class.version_association_name}=", self

        # unless options[:has_one] == false
        #   reify_has_ones model, options[:has_one]
        # end

        unless options[:has_one] == false
          reify_has_ones model, options
        end

        unless options[:has_many] == false
          reify_has_manys model, options
        end

        model
      end
    end

    # Returns what changed in this version of the item.  Cf. `ActiveModel::Dirty#changes`.
    # Returns `nil` if your `versions` table does not have an `object_changes` text column.
    def changeset
      return nil unless self.class.column_names.include? 'object_changes'

      _changes = self.class.object_changes_col_is_json? ? object_changes : PaperTrail.serializer.load(object_changes)
      @changeset ||= HashWithIndifferentAccess.new(_changes).tap do |changes|
        item_type.constantize.unserialize_attribute_changes(changes)
      end
    rescue
      {}
    end

    # Rollback all changes within a transaction
    def rollback
      transaction do
        self.class.within_transaction(transaction_id).reverse_each do |version|
          version.reify.save!
        end
      end
    end

    # Returns who put the item into the state stored in this version.
    def originator
      @originator ||= previous.whodunnit rescue nil
    end

    # Returns who changed the item from the state it had in this version.
    # This is an alias for `whodunnit`.
    def terminator
      @terminator ||= whodunnit
    end
    alias_method :version_author, :terminator

    def sibling_versions(reload = false)
      @sibling_versions = nil if reload == true
      @sibling_versions ||= self.class.with_item_keys(item_type, item_id)
    end

    def next
      @next ||= sibling_versions.subsequent(self).first
    end

    def previous
      @previous ||= sibling_versions.preceding(self).first
    end

    def index
      table = self.class.arel_table unless @index
      @index ||=
        if self.class.primary_key_is_int?
          sibling_versions.select(table[self.class.primary_key]).order(table[self.class.primary_key].asc).index(self)
        else
          sibling_versions.select([table[PaperTrail.timestamp_field], table[self.class.primary_key]]).
            order(self.class.timestamp_sort_order).index(self)
        end
    end

    private

    # In Rails 3.1+, calling reify on a previous version confuses the
    # IdentityMap, if enabled. This prevents insertion into the map.
    def without_identity_map(&block)
      if defined?(::ActiveRecord::IdentityMap) && ::ActiveRecord::IdentityMap.respond_to?(:without)
        ::ActiveRecord::IdentityMap.without(&block)
      else
        block.call
      end
    end

    # Restore the `model`'s has_one associations as they were when this version was
    # superseded by the next (because that's what the user was looking at when they
    # made the change).
    def reify_has_ones(model, options = {})
      version_table_name = model.class.paper_trail_version_class.table_name
      model.class.reflect_on_all_associations(:has_one).each do |assoc|
        version = model.class.paper_trail_version_class.joins(:version_associations).
          where("version_associations.foreign_key_name = ?", assoc.foreign_key).
          where("version_associations.foreign_key_id = ?", model.id).
          where("#{version_table_name}.item_type = ?", assoc.class_name).
          where("created_at >= ? OR transaction_id = ?", options[:version_at], transaction_id).
          order("#{version_table_name}.id ASC").first
        if version
          if version.event == 'create'
            if child = version.item
              child.mark_for_destruction
              model.send "#{assoc.name}=", nil
            end
          else
            child = version.reify options
            logger.info "Reify #{child}"
            model.appear_as_new_record do
              model.send "#{assoc.name}=", child
            end
          end
        end
      end
    end

    # Restore the `model`'s has_many associations as they were at version_at timestamp
    # We lookup the first child versions after version_at timestamp or in same transaction.
    def reify_has_manys(model, options = {})
      version_table_name = model.class.paper_trail_version_class.table_name
      model.class.reflect_on_all_associations(:has_many).each do |assoc|
        next if assoc.name == model.class.versions_association_name
        version_id_subquery = PaperTrail::VersionAssociation.joins(model.class.version_association_name).
          select("MIN(version_id)").
          where("foreign_key_name = ?", assoc.foreign_key).
          where("foreign_key_id = ?", model.id).
          where("#{version_table_name}.item_type = ?", assoc.class_name).
          where("created_at >= ? OR transaction_id = ?", options[:version_at], transaction_id).
          group("item_id").to_sql
        versions = model.class.paper_trail_version_class.where("id IN (#{version_id_subquery})")

        # Pass true to force the model to load
        collection = Array.new model.send(assoc.name, true)

        # Iterate all the child records to replace them with the previous values
        versions.each do |version|
          collection << version.reify(options) if version.event == 'destroy'
          collection.map! do |c|
            if version.event == 'create'
              c.mark_for_destruction if version.item && version.item.id == c.id
              c
            else
              child = version.reify(options)
              c.id == child.id ? child : c
            end
          end
        end

        model.send(assoc.name).proxy_association.target = collection
      end
    end

    # checks to see if a value has been set for the `version_limit` config option, and if so enforces it
    def enforce_version_limit!
      return unless PaperTrail.config.version_limit.is_a? Numeric
      previous_versions = sibling_versions.not_creates
      return unless previous_versions.size > PaperTrail.config.version_limit
      excess_previous_versions = previous_versions - previous_versions.last(PaperTrail.config.version_limit)
      excess_previous_versions.map(&:destroy)
    end
  end
end<|MERGE_RESOLUTION|>--- conflicted
+++ resolved
@@ -9,12 +9,9 @@
       has_many :version_associations, :dependent => :destroy
 
       validates_presence_of :event
-<<<<<<< HEAD
-      attr_accessible :item_type, :item_id, :event, :whodunnit, :object, :object_changes, :created_at if PaperTrail.active_record_protected_attributes?
-=======
-      attr_accessible :item_type, :item_id, :event, :whodunnit, :object, :object_changes, :transaction_id if PaperTrail.active_record_protected_attributes?
-
->>>>>>> c835c3e9
+
+      attr_accessible :item_type, :item_id, :event, :whodunnit, :object, :object_changes, :transaction_id, :created_at if PaperTrail.active_record_protected_attributes?
+
       after_create :enforce_version_limit!
 
       scope :within_transaction, lambda { |id| where :transaction_id => id }
