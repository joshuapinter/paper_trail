--- conflicted
+++ resolved
@@ -11,13 +11,20 @@
 
 ### Added
 
-<<<<<<< HEAD
-- None
-
-### Fixed
-
-- None
-=======
+- None
+
+### Fixed
+
+- None
+
+## 12.3.0 (2022-03-13)
+
+### Breaking Changes
+
+- None
+
+### Added
+
 - [#1371](https://github.com/paper-trail-gem/paper_trail/pull/1371) - Added
   `in_after_callback` argument to `PaperTrail::RecordTrail#save_with_version`,
   to allow the caller to indicate if this method is being called during an
@@ -34,7 +41,6 @@
 - [#1376](https://github.com/paper-trail-gem/paper_trail/pull/1376) - Create a
   version record when associated object is touched. Restores the behavior of
   PaperTrail < v12.1.0.
->>>>>>> 9d0f7bd8
 
 ## 12.2.0 (2022-01-21)
 
