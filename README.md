--- conflicted
+++ resolved
@@ -10,23 +10,6 @@
 
 ## Documentation
 
-<<<<<<< HEAD
-| Version        | Documentation |
-| -------------- | ------------- |
-| Unreleased     | https://github.com/paper-trail-gem/paper_trail/blob/master/README.md |
-| 12.0.0         | https://github.com/paper-trail-gem/paper_trail/blob/v12.0.0/README.md |
-| 11.1.0         | https://github.com/paper-trail-gem/paper_trail/blob/v11.1.0/README.md |
-| 10.3.1         | https://github.com/paper-trail-gem/paper_trail/blob/v10.3.1/README.md |
-| 9.2.0          | https://github.com/paper-trail-gem/paper_trail/blob/v9.2.0/README.md |
-| 8.1.2          | https://github.com/paper-trail-gem/paper_trail/blob/v8.1.2/README.md |
-| 7.1.3          | https://github.com/paper-trail-gem/paper_trail/blob/v7.1.3/README.md |
-| 6.0.2          | https://github.com/paper-trail-gem/paper_trail/blob/v6.0.2/README.md |
-| 5.2.3          | https://github.com/paper-trail-gem/paper_trail/blob/v5.2.3/README.md |
-| 4.2.0          | https://github.com/paper-trail-gem/paper_trail/blob/v4.2.0/README.md |
-| 3.0.9          | https://github.com/paper-trail-gem/paper_trail/blob/v3.0.9/README.md |
-| 2.7.2          | https://github.com/paper-trail-gem/paper_trail/blob/v2.7.2/README.md |
-| 1.6.5          | https://github.com/paper-trail-gem/paper_trail/blob/v1.6.5/README.md |
-=======
 This is the _user guide_. See also, the
 [API reference](https://www.rubydoc.info/gems/paper_trail).
 
@@ -44,7 +27,6 @@
 [3.0](https://github.com/paper-trail-gem/paper_trail/blob/v3.0.9/README.md),
 [2.7](https://github.com/paper-trail-gem/paper_trail/blob/v2.7.2/README.md),
 [1.6](https://github.com/paper-trail-gem/paper_trail/blob/v1.6.5/README.md)
->>>>>>> 1c470348
 
 ## Table of Contents
 
@@ -108,13 +90,8 @@
 | paper_trail    | branch     | ruby     | activerecord  |
 | -------------- | ---------- | -------- | ------------- |
 | unreleased     | master     | >= 2.5.0 | >= 5.2, < 6.2 |
-<<<<<<< HEAD
-| 12             | master     | >= 2.5.0 | >= 5.2, < 6.2 |
-| 11             | master     | >= 2.4.0 | >= 5.2, < 6.1 |
-=======
 | 12             | 12-stable  | >= 2.5.0 | >= 5.2, < 6.2 |
 | 11             | 11-stable  | >= 2.4.0 | >= 5.2, < 6.1 |
->>>>>>> 1c470348
 | 10             | 10-stable  | >= 2.3.0 | >= 4.2, < 6.1 |
 | 9              | 9-stable   | >= 2.3.0 | >= 4.2, < 5.3 |
 | 8              | 8-stable   | >= 2.2.0 | >= 4.2, < 5.2 |
